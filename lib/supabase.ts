import { createClient } from '@/utils/supabase/client'

// Default client for client-side usage - using new structure
export const supabase = createClient()

<<<<<<< HEAD
// Export createClient for backward compatibility
export { createClient } 
=======
// Debug logging for production issues
if (typeof window !== 'undefined') {
    console.log('🔍 Supabase client configuration:', {
        url: supabaseUrl,
        hasValidUrl: supabaseUrl !== 'http://localhost:54321',
        hasValidKey: supabaseAnonKey !== 'fallback-key',
        keyLength: supabaseAnonKey.length,
        urlPrefix: supabaseUrl.substring(0, 30) + '...',
        isProduction: process.env.NODE_ENV === 'production'
    })

    // Test if we can reach the Supabase URL
    if (supabaseUrl !== 'http://localhost:54321') {
        fetch(`${supabaseUrl}/rest/v1/`, {
            method: 'HEAD',
            headers: {
                'apikey': supabaseAnonKey,
                'Authorization': `Bearer ${supabaseAnonKey}`
            }
        })
            .then(response => {
                console.log('✅ Supabase connection test:', {
                    status: response.status,
                    ok: response.ok,
                    headers: Object.fromEntries(response.headers.entries())
                })
            })
            .catch(error => {
                console.error('❌ Supabase connection test failed:', error)
            })
    } else {
        console.warn('⚠️ Using fallback Supabase URL - environment variables not loaded!')
    }
}

export function createClient() {
    const client = createBrowserClient(supabaseUrl, supabaseAnonKey)

    // Additional client validation
    if (typeof window !== 'undefined') {
        console.log('🚀 Supabase client created successfully')

        // Test basic auth functionality
        client.auth.getSession()
            .then(({ data, error }) => {
                if (error) {
                    console.error('❌ Initial session check failed:', error)
                } else {
                    console.log('✅ Initial session check successful:', {
                        hasSession: !!data.session,
                        user: data.session?.user?.email || 'no user'
                    })
                }
            })
            .catch(error => {
                console.error('❌ Session check threw error:', error)
            })
    }

    return client
}

// Default client for client-side usage
export const supabase = createClient() 
>>>>>>> d6414f32
<|MERGE_RESOLUTION|>--- conflicted
+++ resolved
@@ -3,10 +3,6 @@
 // Default client for client-side usage - using new structure
 export const supabase = createClient()
 
-<<<<<<< HEAD
-// Export createClient for backward compatibility
-export { createClient } 
-=======
 // Debug logging for production issues
 if (typeof window !== 'undefined') {
     console.log('🔍 Supabase client configuration:', {
@@ -70,5 +66,4 @@
 }
 
 // Default client for client-side usage
-export const supabase = createClient() 
->>>>>>> d6414f32
+export const supabase = createClient() 