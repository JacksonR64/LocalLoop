--- conflicted
+++ resolved
@@ -40,9 +40,6 @@
             return NextResponse.json({ error: 'Empty request body' }, { status: 400 })
         }
         
-<<<<<<< HEAD
-        const data: MetricData = await request.json()
-=======
         // Safely parse JSON with better error handling
         let data: MetricData
         try {
@@ -65,7 +62,6 @@
         if (!('timestamp' in data) || typeof data.timestamp !== 'number') {
             return NextResponse.json({ error: 'Missing or invalid timestamp' }, { status: 400 })
         }
->>>>>>> 15c8dbc1
         const supabase = await createServerSupabaseClient()
 
         // Get user info if available
