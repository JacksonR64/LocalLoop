--- conflicted
+++ resolved
@@ -8,20 +8,6 @@
 
 interface ProfileDropdownProps {
   testIdPrefix?: string;
-<<<<<<< HEAD
-  mobileIconOnly?: boolean;
-  onOpenChange?: (isOpen: boolean) => void;
-}
-
-export function ProfileDropdown({ testIdPrefix = "", mobileIconOnly = false, onOpenChange }: ProfileDropdownProps) {
-  const [isOpen, setIsOpen] = useState(false)
-  
-  // Helper function to update open state and notify parent
-  const updateOpenState = (newIsOpen: boolean) => {
-    setIsOpen(newIsOpen)
-    onOpenChange?.(newIsOpen)
-  }
-=======
   onOpenChange?: (isOpen: boolean) => void;
 }
 
@@ -51,7 +37,6 @@
     }
     onOpenChange?.(newIsOpen)
   }, [onOpenChange, isOpen])
->>>>>>> 15c8dbc1
   const [calendarConnected, setCalendarConnected] = useState(false)
   const [calendarLoading, setCalendarLoading] = useState(false)
   const [calendarCheckLoading, setCalendarCheckLoading] = useState(true)
@@ -191,31 +176,12 @@
       {/* Profile Button */}
       <button
         onClick={() => updateOpenState(!isOpen)}
-<<<<<<< HEAD
-        className={`flex items-center ${mobileIconOnly ? 'gap-0 p-2' : 'gap-2 px-3 py-2'} bg-muted hover:bg-accent rounded-lg transition-colors`}
-=======
         className="flex items-center p-2 bg-muted hover:bg-accent rounded-lg transition-colors"
->>>>>>> 15c8dbc1
         data-testid={`${testIdPrefix}profile-dropdown-button`}
         aria-label={`Profile menu for ${getUserDisplayName()}`}
         aria-expanded={isOpen}
         aria-haspopup="true"
       >
-<<<<<<< HEAD
-        <User className={`${mobileIconOnly ? 'w-5 h-5' : 'w-4 h-4'} text-muted-foreground`} />
-        {!mobileIconOnly && (
-          <span className="text-sm font-medium text-foreground" data-testid="profile-display-name">{getUserDisplayName()}</span>
-        )}
-        {!mobileIconOnly && (
-          <ChevronDown className={`w-4 h-4 text-muted-foreground transition-transform ${isOpen ? 'rotate-180' : ''}`} />
-        )}
-      </button>
-
-      {/* Dropdown Menu */}
-      {isOpen && (
-        <div 
-          className="absolute right-0 mt-2 w-56 bg-card rounded-lg shadow-lg border border-border py-2 z-50"
-=======
         <User className="w-5 h-5 text-muted-foreground" />
       </button>
 
@@ -226,19 +192,13 @@
           style={{
             animation: animationType === 'enter' ? 'fadeInScale 200ms ease-out forwards' : 'scaleOutFade 200ms ease-out forwards'
           }}
->>>>>>> 15c8dbc1
           data-testid="profile-dropdown-menu"
           role="menu"
           aria-label="Profile menu"
         >
           <div className="px-4 py-2 border-b border-border" data-testid="profile-info-section">
-<<<<<<< HEAD
-            <p className="text-sm font-medium text-foreground truncate" data-testid="profile-name">{getUserDisplayName()}</p>
-            <p className="text-xs text-muted-foreground truncate" title={user.email} data-testid="profile-email">{user.email}</p>
-=======
             <p className="text-sm font-medium text-foreground whitespace-nowrap" data-testid="profile-name">{getUserDisplayName()}</p>
             <p className="text-xs font-normal text-muted-foreground whitespace-nowrap" title={user.email} data-testid="profile-email">{user.email}</p>
->>>>>>> 15c8dbc1
             {userProfile?.role && (
               <p className="text-xs text-primary capitalize font-medium mt-1" data-testid="profile-role">
                 {userProfile.role}
@@ -275,48 +235,6 @@
           <div className="border-t border-border my-1" />
 
           {/* Google Calendar Connection */}
-<<<<<<< HEAD
-          <div className="px-4 py-2" data-testid="google-calendar-section">
-            <div className="flex items-center justify-between">
-              <div className="flex items-center gap-2">
-                <Calendar className="w-4 h-4 text-muted-foreground" />
-                <span className="text-sm text-foreground">Google Calendar</span>
-              </div>
-              
-              {calendarCheckLoading ? (
-                <Loader2 className="w-3 h-3 animate-spin text-muted-foreground" data-testid="calendar-status-loading" />
-              ) : (
-                <div className="flex items-center gap-2">
-                  {calendarConnected ? (
-                    <>
-                      <CheckCircle className="w-3 h-3 text-green-600" data-testid="calendar-connected-icon" />
-                      <button
-                        onClick={handleCalendarDisconnect}
-                        disabled={calendarLoading}
-                        className="text-xs text-red-600 hover:text-red-700 disabled:opacity-50"
-                        data-testid="calendar-disconnect-button"
-                      >
-                        {calendarLoading ? 'Disconnecting...' : 'Disconnect'}
-                      </button>
-                    </>
-                  ) : (
-                    <>
-                      <AlertCircle className="w-3 h-3 text-amber-500" data-testid="calendar-disconnected-icon" />
-                      <button
-                        onClick={handleCalendarConnect}
-                        disabled={calendarLoading}
-                        className="text-xs text-blue-600 hover:text-blue-700 disabled:opacity-50"
-                        data-testid="calendar-connect-button"
-                      >
-                        {calendarLoading ? 'Connecting...' : 'Connect'}
-                      </button>
-                    </>
-                  )}
-                </div>
-              )}
-            </div>
-          </div>
-=======
           <button
             onClick={() => setShowCalendarModal(true)}
             disabled={calendarLoading}
@@ -339,7 +257,6 @@
               </>
             )}
           </button>
->>>>>>> 15c8dbc1
 
           <div className="border-t border-border my-1" />
 
