'use client'

import React, { useState } from 'react'
import Link from 'next/link'
import { useRouter } from 'next/navigation'
import { Calendar, Menu, X } from 'lucide-react'
import { useAuth } from '@/lib/auth-context'
import { useAuth as useAuthHook } from '@/lib/hooks/useAuth'
import { ProfileDropdown } from '@/components/auth/ProfileDropdown'
import { ThemeToggle } from '@/components/ui/ThemeToggle'

interface NavigationProps {
    className?: string
}

export function Navigation({
    className = ''
}: NavigationProps) {
    const [isMobileMenuOpen, setIsMobileMenuOpen] = useState(false)
    const { user, loading: authLoading } = useAuth()
    const { isStaff, isAdmin } = useAuthHook()
    const router = useRouter()

    // Handle navigation click for browse events
    const handleBrowseEvents = () => {
        router.push('/')
        // If on homepage, scroll to events section
        setTimeout(() => {
            const eventsSection = document.getElementById('upcoming-events')
            if (eventsSection) {
                eventsSection.scrollIntoView({ behavior: 'smooth' })
            }
        }, 100)
    }

    // Optimistic UI: Show sign-in button by default, only show profile when user is confirmed
    const renderAuthButton = () => {
        // Only show ProfileDropdown when we have a confirmed user (not loading)
        if (!authLoading && user) {
            return <ProfileDropdown />
        }

        // Default to showing Sign In button (optimistic UI)
        return (
            <Link
                href="/auth/login"
                className="bg-primary text-primary-foreground px-4 py-2 rounded-lg hover:bg-primary/90 transition-colors"
            >
                Sign In
            </Link>
        )
    }

    // Mobile version of auth button
    const renderMobileAuthButton = () => {
        // Only show ProfileDropdown when we have a confirmed user (not loading)
        if (!authLoading && user) {
            return <ProfileDropdown />
        }

        // Default to showing Sign In button (optimistic UI)
        return (
            <Link
                href="/auth/login"
                className="bg-primary text-primary-foreground px-4 py-3 rounded-lg hover:bg-primary/90 transition-colors text-left"
                onClick={() => setIsMobileMenuOpen(false)}
            >
                Sign In
            </Link>
        )
    }

    return (
        <header className={`bg-card shadow-sm border-b border-border sticky top-0 z-50 ${className}`} data-test-id="homepage-header">
            <div className="max-w-7xl mx-auto px-4 sm:px-6 lg:px-8">
                <div className="flex items-center justify-between h-16">
                    {/* Left side - Logo (always shown, always clickable home button) */}
                    <Link href="/" className="flex items-center gap-3">
                        <div className="w-8 h-8 bg-primary rounded-lg flex items-center justify-center">
                            <Calendar className="w-5 h-5 text-primary-foreground" />
                        </div>
                        <span className="text-xl font-bold text-card-foreground" data-test-id="homepage-title">LocalLoop</span>
                    </Link>

                    {/* Right side - Full Navigation (always shown) */}
                    <>
                        {/* Desktop Navigation */}
                        <nav className="hidden md:flex items-center gap-6" data-test-id="desktop-navigation">
                            <button
                                onClick={handleBrowseEvents}
                                className="text-muted-foreground hover:text-foreground transition-colors"
                                data-test-id="browse-events-button"
                            >
                                Browse Events
                            </button>

                            {(isStaff || isAdmin) && (
                                <Link href="/staff" className="text-muted-foreground hover:text-foreground transition-colors">
                                    Staff
                                </Link>
                            )}

                            <Link
                                href="/my-events"
                                className="text-muted-foreground hover:text-foreground transition-colors"
                            >
                                My Events
                            </Link>

                            <Link
                                href="/create-event"
                                className="text-muted-foreground hover:text-foreground transition-colors"
                                data-test-id="create-event-link"
                            >
                                Create Event
                            </Link>

                            <ThemeToggle />

<<<<<<< HEAD
                            {/* Optimistic UI: Always show auth button immediately */}
                            {renderAuthButton()}
=======
                            {/* Auth state conditional rendering */}
                            {authLoading ? (
                                <div className="w-20 h-10 bg-muted animate-pulse rounded-lg" />
                            ) : user ? (
                                <ProfileDropdown />
                            ) : (
                                <Link
                                    href="/auth/login"
                                    className="bg-primary text-primary-foreground px-4 py-2 rounded-lg hover:bg-primary/90 transition-colors"
                                >
                                    Sign In
                                </Link>
                            )}
>>>>>>> d6414f32
                        </nav>

                        {/* Mobile Menu Button */}
                        <button
                            className="md:hidden p-2 rounded-lg hover:bg-accent transition-colors"
                            onClick={() => setIsMobileMenuOpen(!isMobileMenuOpen)}
                            aria-label="Toggle mobile menu"
                            data-test-id="mobile-menu-button"
                        >
                            {isMobileMenuOpen ? (
                                <X className="w-6 h-6 text-muted-foreground" />
                            ) : (
                                <Menu className="w-6 h-6 text-muted-foreground" />
                            )}
                        </button>
                    </>
                </div>

                {/* Mobile Navigation */}
                {isMobileMenuOpen && (
                    <div className="md:hidden border-t border-border py-4">
                        <nav className="flex flex-col space-y-4">
                            <button
                                onClick={() => {
                                    handleBrowseEvents()
                                    setIsMobileMenuOpen(false)
                                }}
                                className="text-muted-foreground hover:text-foreground transition-colors py-2 text-left"
                            >
                                Browse Events
                            </button>

                            {(isStaff || isAdmin) && (
                                <Link
                                    href="/staff"
                                    className="text-muted-foreground hover:text-foreground transition-colors py-2"
                                    onClick={() => setIsMobileMenuOpen(false)}
                                >
                                    Staff
                                </Link>
                            )}

                            <Link
                                href="/my-events"
                                className="text-muted-foreground hover:text-foreground transition-colors py-2"
                                onClick={() => setIsMobileMenuOpen(false)}
                            >
                                My Events
                            </Link>

                            <Link
                                href="/create-event"
                                className="text-muted-foreground hover:text-foreground transition-colors py-2"
                                onClick={() => setIsMobileMenuOpen(false)}
                            >
                                Create Event
                            </Link>

                            <ThemeToggle />

<<<<<<< HEAD
                            {/* Optimistic UI: Always show auth button immediately */}
                            {renderMobileAuthButton()}
=======
                            {/* Auth state conditional rendering for mobile */}
                            {authLoading ? (
                                <div className="w-full h-12 bg-muted animate-pulse rounded-lg" />
                            ) : user ? (
                                <ProfileDropdown />
                            ) : (
                                <Link
                                    href="/auth/login"
                                    className="bg-primary text-primary-foreground px-4 py-3 rounded-lg hover:bg-primary/90 transition-colors text-left"
                                    onClick={() => setIsMobileMenuOpen(false)}
                                >
                                    Sign In
                                </Link>
                            )}
>>>>>>> d6414f32
                        </nav>
                    </div>
                )}
            </div>
        </header>
    )
} <|MERGE_RESOLUTION|>--- conflicted
+++ resolved
@@ -117,10 +117,7 @@
 
                             <ThemeToggle />
 
-<<<<<<< HEAD
-                            {/* Optimistic UI: Always show auth button immediately */}
-                            {renderAuthButton()}
-=======
+
                             {/* Auth state conditional rendering */}
                             {authLoading ? (
                                 <div className="w-20 h-10 bg-muted animate-pulse rounded-lg" />
@@ -134,7 +131,6 @@
                                     Sign In
                                 </Link>
                             )}
->>>>>>> d6414f32
                         </nav>
 
                         {/* Mobile Menu Button */}
@@ -195,10 +191,7 @@
 
                             <ThemeToggle />
 
-<<<<<<< HEAD
-                            {/* Optimistic UI: Always show auth button immediately */}
-                            {renderMobileAuthButton()}
-=======
+
                             {/* Auth state conditional rendering for mobile */}
                             {authLoading ? (
                                 <div className="w-full h-12 bg-muted animate-pulse rounded-lg" />
@@ -213,7 +206,6 @@
                                     Sign In
                                 </Link>
                             )}
->>>>>>> d6414f32
                         </nav>
                     </div>
                 )}
