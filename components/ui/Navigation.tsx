'use client'

import React, { useState } from 'react'
import Link from 'next/link'
import Image from 'next/image'
import { useRouter } from 'next/navigation'
import { Menu, X, Shield, Settings } from 'lucide-react'
import { useAuth } from '@/lib/auth-context'
import { useAuth as useAuthHook } from '@/lib/hooks/useAuth'
import { ProfileDropdown } from '@/components/auth/ProfileDropdown'
import { ThemeToggle } from '@/components/ui/ThemeToggle'

// Mobile Role Badge Component with hover/click expansion
function MobileRoleBadge({ isAdmin }: { isAdmin: boolean }) {
    const [isExpanded, setIsExpanded] = React.useState(false);
    const [timeoutId, setTimeoutId] = React.useState<NodeJS.Timeout | null>(null);

    const handleInteraction = () => {
        if (timeoutId) {
            clearTimeout(timeoutId);
        }
        
        setIsExpanded(true);
        
        const newTimeoutId = setTimeout(() => {
            setIsExpanded(false);
        }, 5000);
        
        setTimeoutId(newTimeoutId);
    };

    React.useEffect(() => {
        return () => {
            if (timeoutId) {
                clearTimeout(timeoutId);
            }
        };
    }, [timeoutId]);

    return (
        <div 
            className={`xl:hidden absolute top-1 right-1 z-[60] flex items-center justify-center gap-1 rounded-full text-[10px] font-medium transition-all duration-300 ease-in-out cursor-pointer ${
                isExpanded 
                    ? (isAdmin 
                        ? 'bg-red-100 text-red-700 border border-red-200 shadow-sm px-2 py-0.5' 
                        : 'bg-blue-100 text-blue-700 border border-blue-200 shadow-sm px-2 py-0.5')
                    : (isAdmin ? 'text-red-600' : 'text-blue-600')
            } ${isExpanded ? '' : 'w-6 h-6'}`}
            aria-label={`Current user role: ${isAdmin ? 'Administrator' : 'Staff member'}`}
            data-test-id="mobile-user-role-badge"
            onClick={handleInteraction}
            onMouseEnter={handleInteraction}
        >
            {isAdmin ? (
                <Settings className="w-2.5 h-2.5 flex-shrink-0 translate-x-[0.5px]" aria-hidden="true" />
            ) : (
                <Shield className="w-2.5 h-2.5 flex-shrink-0" aria-hidden="true" />
            )}
            <span className={`transition-all duration-300 ease-in-out overflow-hidden whitespace-nowrap ${
                isExpanded ? 'max-w-[50px] opacity-100 ml-1' : 'max-w-0 opacity-0 ml-0'
            }`}>
                {isAdmin ? 'Admin' : 'Staff'}
            </span>
        </div>
    );
}

interface NavigationProps {
    className?: string
}

export function Navigation({
    className = ''
}: NavigationProps) {
    const [isMobileMenuOpen, setIsMobileMenuOpen] = useState(false)
    const [isMenuAnimating, setIsMenuAnimating] = useState(false)
    const [menuAnimationType, setMenuAnimationType] = useState<'enter' | 'exit'>('enter')
    const { user, loading: authLoading } = useAuth()
    const { isStaff, isAdmin } = useAuthHook()
    const router = useRouter()

    // Handle navigation click for browse events
    const handleBrowseEvents = () => {
        router.push('/')
        // If on homepage, scroll to events section
        setTimeout(() => {
            const eventsSection = document.getElementById('upcoming-events')
            if (eventsSection) {
                eventsSection.scrollIntoView({ behavior: 'smooth' })
            }
        }, 100)
    }


    const handleMobileMenuToggle = () => {
        if (isMobileMenuOpen) {
            // Trigger exit animation
            setMenuAnimationType('exit')
            setIsMenuAnimating(true)
            setTimeout(() => {
                setIsMobileMenuOpen(false)
                setIsMenuAnimating(false)
            }, 300) // Match animation duration
        } else {
            // Trigger enter animation
            setMenuAnimationType('enter')
            setIsMobileMenuOpen(true)
            setIsMenuAnimating(true)
            setTimeout(() => {
                setIsMenuAnimating(false)
            }, 300) // Match animation duration
        }
    }


    return (
        <>
            {/* Skip link for keyboard navigation */}
            <a
                href="#main-content"
                className="sr-only focus:not-sr-only focus:absolute focus:top-4 focus:left-4 focus:bg-primary focus:text-primary-foreground focus:px-4 focus:py-2 focus:rounded-lg focus:z-[60] focus:outline-none focus:ring-2 focus:ring-ring"
                data-test-id="skip-to-main-content"
            >
                Skip to main content
            </a>
            <header className={`bg-card shadow-sm border-b border-border fixed top-0 left-0 right-0 z-50 ${className}`} data-test-id="homepage-header">
            <div className="max-w-7xl mx-auto px-4 sm:px-6 lg:px-8">
                <div className="flex items-center justify-between h-16">
                    {/* Left side - Logo with responsive text */}
                    <div className="flex items-center gap-3 min-w-0 flex-1">
                        <Link href="/" className="flex items-center gap-2 md:gap-4 min-w-0" data-test-id="homepage-logo">
                            <Image 
                                src="/logo.svg" 
                                alt="LocalLoop logo" 
                                width={200}
                                height={60}
                                className="h-8 md:h-10 w-auto flex-shrink-0" 
                            />
                            <span className="text-2xl md:text-3xl text-card-foreground min-[350px]:inline hidden whitespace-nowrap" data-test-id="homepage-title">LocalLoop</span>
                        </Link>
                        
                        {/* Admin/Staff Badge - Hidden on mobile and small tablets, shown on large screens */}
                        {user && (isAdmin || isStaff) && (
                            <div 
                                className={`hidden xl:flex items-center gap-1.5 px-2.5 py-1 rounded-full text-xs font-medium ${
                                    isAdmin 
                                        ? 'bg-red-100 text-red-700 border border-red-200' 
                                        : 'bg-blue-100 text-blue-700 border border-blue-200'
                                }`}
                                aria-label={`Current user role: ${isAdmin ? 'Administrator' : 'Staff member'}`}
                                data-test-id="user-role-badge"
                            >
                                {isAdmin ? (
                                    <Settings className="w-3 h-3" aria-hidden="true" />
                                ) : (
                                    <Shield className="w-3 h-3" aria-hidden="true" />
                                )}
                                <span>
                                    {isAdmin ? 'Admin' : 'Staff'}
                                </span>
                            </div>
                        )}
                    </div>

                    {/* Right side - Navigation */}
                    <>
                        {/* Desktop Navigation */}
                        <nav className="hidden lg:flex items-center gap-3 xl:gap-6 flex-shrink-0" aria-label="Primary navigation" data-test-id="desktop-navigation">

                            {(isStaff || isAdmin) && (
                                <Link href="/staff" className="text-muted-foreground hover:text-foreground transition-colors whitespace-nowrap" data-test-id="staff-link">
                                    Staff
                                </Link>
                            )}

                            {(isStaff || isAdmin) && (
                                <Link
                                    href="/create-event"
                                    className="text-muted-foreground hover:text-foreground transition-colors whitespace-nowrap"
                                    data-test-id="create-event-link"
                                >
                                    Create Event
                                </Link>
                            )}

                            {user && (
                                <Link
                                    href="/my-events"
                                    className="text-muted-foreground hover:text-foreground transition-colors whitespace-nowrap"
                                    data-test-id="my-events-link"
                                >
                                    My Events
                                </Link>
                            )}

                            <button
                                onClick={handleBrowseEvents}
                                className="text-muted-foreground hover:text-foreground transition-colors whitespace-nowrap"
                                data-test-id="browse-events-button"
                            >
                                Browse Events
                            </button>

                            <div className="flex items-center gap-2 xl:gap-3 flex-shrink-0">
                                <ThemeToggle />
                                {/* Auth state conditional rendering - Optimistic UI */}
                                {user ? (
                                    <ProfileDropdown testIdPrefix="desktop-" />
                                ) : (
                                    <Link
                                        href="/auth/login?force_logout=true"
                                        className={`bg-primary text-primary-foreground px-3 xl:px-4 py-2 rounded-lg hover:bg-primary/90 transition-all duration-200 text-sm whitespace-nowrap ${
                                            authLoading ? 'opacity-75 pointer-events-none' : 'opacity-100'
                                        }`}
                                        data-testid="sign-in-link"
                                    >
                                        Sign In
                                    </Link>
                                )}
                            </div>
                        </nav>

<<<<<<< HEAD
                            {/* Auth state conditional rendering - Optimistic UI */}
                            {user ? (
                                <ProfileDropdown testIdPrefix="desktop-" />
=======
                        {/* Mobile/Tablet - Profile and Menu Button */}
                        <div className="lg:hidden flex items-center gap-1 min-w-0 flex-shrink-0">

                            {/* Theme Toggle for mobile/tablet */}
                            <div className="flex-shrink-0">
                                <ThemeToggle />
                            </div>
                            
                            {/* Always visible auth state in mobile/tablet top bar */}
                            {user ? (
                                <div className="flex-shrink-0">
                                    <ProfileDropdown 
                                        testIdPrefix="mobile-" 
                                        onOpenChange={(isOpen) => {
                                            if (isOpen) setIsMobileMenuOpen(false)
                                        }}
                                    />
                                </div>
>>>>>>> 15c8dbc1
                            ) : (
                                <Link
                                    href="/auth/login?force_logout=true"
                                    className={`bg-primary text-primary-foreground px-2 md:px-3 py-1.5 rounded-lg hover:bg-primary/90 transition-all duration-200 text-xs md:text-sm flex-shrink-0 whitespace-nowrap ${
                                        authLoading ? 'opacity-75 pointer-events-none' : 'opacity-100'
                                    }`}
<<<<<<< HEAD
                                    data-testid="sign-in-link"
=======
                                    data-testid="mobile-sign-in-link"
>>>>>>> 15c8dbc1
                                >
                                    Sign In
                                </Link>
                            )}

<<<<<<< HEAD
                        {/* Mobile - Profile and Menu Button */}
                        <div className="md:hidden flex items-center gap-2">
                            {/* Theme Toggle for mobile */}
                            <ThemeToggle />
                            
                            {/* Always visible auth state in mobile top bar */}
                            {user ? (
                                <ProfileDropdown 
                                    testIdPrefix="mobile-" 
                                    mobileIconOnly={true}
                                    onOpenChange={(isOpen) => {
                                        if (isOpen) setIsMobileMenuOpen(false)
                                    }}
                                />
                            ) : (
                                <Link
                                    href="/auth/login"
                                    className={`bg-primary text-primary-foreground px-3 py-1.5 rounded-lg hover:bg-primary/90 transition-all duration-200 text-sm ${
                                        authLoading ? 'opacity-75 pointer-events-none' : 'opacity-100'
                                    }`}
                                    data-testid="mobile-sign-in-link"
                                >
                                    Sign In
                                </Link>
                            )}

                            {/* Mobile Menu Button with symmetrical padding */}
                            <button
                                className="p-2 rounded-lg hover:bg-accent transition-colors mr-1"
                                onClick={() => setIsMobileMenuOpen(!isMobileMenuOpen)}
=======
                            {/* Mobile Menu Button with responsive sizing */}
                            <button
                                className="p-1.5 md:p-2 rounded-lg hover:bg-accent transition-colors flex-shrink-0"
                                onClick={handleMobileMenuToggle}
>>>>>>> 15c8dbc1
                                aria-label="Toggle mobile menu"
                                data-test-id="mobile-menu-button"
                            >
                                {isMobileMenuOpen ? (
<<<<<<< HEAD
                                    <X className="w-6 h-6 text-muted-foreground" aria-hidden="true" />
                                ) : (
                                    <Menu className="w-6 h-6 text-muted-foreground" aria-hidden="true" />
=======
                                    <X className="w-5 h-5 md:w-6 md:h-6 text-muted-foreground" aria-hidden="true" />
                                ) : (
                                    <Menu className="w-5 h-5 md:w-6 md:h-6 text-muted-foreground" aria-hidden="true" />
>>>>>>> 15c8dbc1
                                )}
                            </button>
                        </div>
                    </>
                </div>

                {/* Mobile Navigation */}
<<<<<<< HEAD
                {isMobileMenuOpen && (
                    <div className="md:hidden border-t border-border py-4" data-test-id="mobile-navigation">
=======
                {(isMobileMenuOpen || isMenuAnimating) && (
                    <div 
                        className="lg:hidden border-t border-border py-4 transform transition-all duration-300 ease-out" 
                        data-test-id="mobile-navigation"
                        style={{
                            animation: menuAnimationType === 'enter' 
                                ? 'slideInFromTop 300ms ease-out forwards' 
                                : 'slideOutToTop 300ms ease-out forwards'
                        }}
                    >
>>>>>>> 15c8dbc1
                        <nav className="flex flex-col space-y-4" aria-label="Mobile navigation">
                            {(isStaff || isAdmin) && (
                                <Link
                                    href="/staff"
                                    className="text-muted-foreground hover:text-foreground transition-colors py-2"
                                    onClick={() => setIsMobileMenuOpen(false)}
                                    data-test-id="mobile-staff-link"
                                >
                                    Staff
                                </Link>
                            )}

                            {(isStaff || isAdmin) && (
                                <Link
                                    href="/create-event"
                                    className="text-muted-foreground hover:text-foreground transition-colors py-2"
                                    onClick={() => setIsMobileMenuOpen(false)}
                                    data-test-id="mobile-create-event-link"
                                >
                                    Create Event
                                </Link>
                            )}

                            {user && (
                                <Link
                                    href="/my-events"
                                    className="text-muted-foreground hover:text-foreground transition-colors py-2"
                                    onClick={() => setIsMobileMenuOpen(false)}
                                    data-test-id="mobile-my-events-link"
                                >
                                    My Events
                                </Link>
                            )}

                            <button
                                onClick={() => {
                                    handleBrowseEvents()
                                    setIsMobileMenuOpen(false)
                                }}
                                className="text-muted-foreground hover:text-foreground transition-colors py-2 text-left"
                                data-test-id="mobile-browse-events-button"
                            >
                                Browse Events
                            </button>
                        </nav>
                    </div>
                )}
            </div>
            
            {/* Admin/Staff Badge - Mobile Only, positioned within header */}
            {user && (isAdmin || isStaff) && (
                <MobileRoleBadge isAdmin={isAdmin} />
            )}
        </header>
        </>
    )
} <|MERGE_RESOLUTION|>--- conflicted
+++ resolved
@@ -220,11 +220,6 @@
                             </div>
                         </nav>
 
-<<<<<<< HEAD
-                            {/* Auth state conditional rendering - Optimistic UI */}
-                            {user ? (
-                                <ProfileDropdown testIdPrefix="desktop-" />
-=======
                         {/* Mobile/Tablet - Profile and Menu Button */}
                         <div className="lg:hidden flex items-center gap-1 min-w-0 flex-shrink-0">
 
@@ -243,73 +238,29 @@
                                         }}
                                     />
                                 </div>
->>>>>>> 15c8dbc1
                             ) : (
                                 <Link
                                     href="/auth/login?force_logout=true"
                                     className={`bg-primary text-primary-foreground px-2 md:px-3 py-1.5 rounded-lg hover:bg-primary/90 transition-all duration-200 text-xs md:text-sm flex-shrink-0 whitespace-nowrap ${
                                         authLoading ? 'opacity-75 pointer-events-none' : 'opacity-100'
                                     }`}
-<<<<<<< HEAD
-                                    data-testid="sign-in-link"
-=======
                                     data-testid="mobile-sign-in-link"
->>>>>>> 15c8dbc1
                                 >
                                     Sign In
                                 </Link>
                             )}
 
-<<<<<<< HEAD
-                        {/* Mobile - Profile and Menu Button */}
-                        <div className="md:hidden flex items-center gap-2">
-                            {/* Theme Toggle for mobile */}
-                            <ThemeToggle />
-                            
-                            {/* Always visible auth state in mobile top bar */}
-                            {user ? (
-                                <ProfileDropdown 
-                                    testIdPrefix="mobile-" 
-                                    mobileIconOnly={true}
-                                    onOpenChange={(isOpen) => {
-                                        if (isOpen) setIsMobileMenuOpen(false)
-                                    }}
-                                />
-                            ) : (
-                                <Link
-                                    href="/auth/login"
-                                    className={`bg-primary text-primary-foreground px-3 py-1.5 rounded-lg hover:bg-primary/90 transition-all duration-200 text-sm ${
-                                        authLoading ? 'opacity-75 pointer-events-none' : 'opacity-100'
-                                    }`}
-                                    data-testid="mobile-sign-in-link"
-                                >
-                                    Sign In
-                                </Link>
-                            )}
-
-                            {/* Mobile Menu Button with symmetrical padding */}
-                            <button
-                                className="p-2 rounded-lg hover:bg-accent transition-colors mr-1"
-                                onClick={() => setIsMobileMenuOpen(!isMobileMenuOpen)}
-=======
                             {/* Mobile Menu Button with responsive sizing */}
                             <button
                                 className="p-1.5 md:p-2 rounded-lg hover:bg-accent transition-colors flex-shrink-0"
                                 onClick={handleMobileMenuToggle}
->>>>>>> 15c8dbc1
                                 aria-label="Toggle mobile menu"
                                 data-test-id="mobile-menu-button"
                             >
                                 {isMobileMenuOpen ? (
-<<<<<<< HEAD
-                                    <X className="w-6 h-6 text-muted-foreground" aria-hidden="true" />
-                                ) : (
-                                    <Menu className="w-6 h-6 text-muted-foreground" aria-hidden="true" />
-=======
                                     <X className="w-5 h-5 md:w-6 md:h-6 text-muted-foreground" aria-hidden="true" />
                                 ) : (
                                     <Menu className="w-5 h-5 md:w-6 md:h-6 text-muted-foreground" aria-hidden="true" />
->>>>>>> 15c8dbc1
                                 )}
                             </button>
                         </div>
@@ -317,10 +268,6 @@
                 </div>
 
                 {/* Mobile Navigation */}
-<<<<<<< HEAD
-                {isMobileMenuOpen && (
-                    <div className="md:hidden border-t border-border py-4" data-test-id="mobile-navigation">
-=======
                 {(isMobileMenuOpen || isMenuAnimating) && (
                     <div 
                         className="lg:hidden border-t border-border py-4 transform transition-all duration-300 ease-out" 
@@ -331,7 +278,6 @@
                                 : 'slideOutToTop 300ms ease-out forwards'
                         }}
                     >
->>>>>>> 15c8dbc1
                         <nav className="flex flex-col space-y-4" aria-label="Mobile navigation">
                             {(isStaff || isAdmin) && (
                                 <Link
