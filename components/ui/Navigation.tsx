--- conflicted
+++ resolved
@@ -53,11 +53,8 @@
                         <Link href="/" className="flex items-center gap-2" data-testid="homepage-logo">
                             <Image 
                                 src="/logo.svg" 
-<<<<<<< HEAD
                                 alt="LocalLoop logo" 
-=======
-                                alt="" 
->>>>>>> 5091fbe0
+
                                 width={48}
                                 height={48}
                                 className="w-12 h-12" 
@@ -91,17 +88,11 @@
                     {/* Right side - Full Navigation (always shown) */}
                     <>
                         {/* Desktop Navigation */}
-<<<<<<< HEAD
                         <nav className="hidden md:flex items-center gap-6" aria-label="Primary navigation" data-testid="desktop-navigation">
 
                             {(isStaff || isAdmin) && (
                                 <Link href="/staff" className="text-muted-foreground hover:text-foreground transition-colors" data-testid="staff-link">
-=======
-                        <nav className="hidden md:flex items-center gap-6" data-test-id="desktop-navigation">
-
-                            {(isStaff || isAdmin) && (
-                                <Link href="/staff" className="text-muted-foreground hover:text-foreground transition-colors">
->>>>>>> 5091fbe0
+
                                     Staff
                                 </Link>
                             )}
@@ -188,11 +179,8 @@
                             </div>
                         )}
                         
-<<<<<<< HEAD
                         <nav className="flex flex-col space-y-4" aria-label="Mobile navigation">
-=======
-                        <nav className="flex flex-col space-y-4">
->>>>>>> 5091fbe0
+
 
                             {(isStaff || isAdmin) && (
                                 <Link
