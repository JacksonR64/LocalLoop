--- conflicted
+++ resolved
@@ -75,19 +75,7 @@
                     <>
                         {/* Desktop Navigation */}
                         <nav className="hidden md:flex items-center gap-6" data-test-id="desktop-navigation">
-<<<<<<< HEAD
-=======
-                            {(isStaff || isAdmin) && (
-                                <Link
-                                    href="/create-event"
-                                    className="text-muted-foreground hover:text-foreground transition-colors"
-                                    data-test-id="create-event-link"
-                                >
-                                    Create Event
-                                </Link>
-                            )}
-
->>>>>>> 0399ec61
+
                             {(isStaff || isAdmin) && (
                                 <Link href="/staff" className="text-muted-foreground hover:text-foreground transition-colors">
                                     Staff
@@ -121,10 +109,7 @@
 
                             <ThemeToggle />
 
-<<<<<<< HEAD
-=======
-
->>>>>>> 0399ec61
+
                             {/* Auth state conditional rendering - Optimistic UI */}
                             {user ? (
                                 <ProfileDropdown />
@@ -178,19 +163,7 @@
                         )}
                         
                         <nav className="flex flex-col space-y-4">
-<<<<<<< HEAD
-=======
-                            {(isStaff || isAdmin) && (
-                                <Link
-                                    href="/create-event"
-                                    className="text-muted-foreground hover:text-foreground transition-colors py-2"
-                                    onClick={() => setIsMobileMenuOpen(false)}
-                                >
-                                    Create Event
-                                </Link>
-                            )}
-
->>>>>>> 0399ec61
+
                             {(isStaff || isAdmin) && (
                                 <Link
                                     href="/staff"
