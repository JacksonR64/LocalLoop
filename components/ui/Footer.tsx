--- conflicted
+++ resolved
@@ -11,15 +11,10 @@
                         <Image 
                             src="/logo.svg" 
                             alt="LocalLoop" 
-<<<<<<< HEAD
                             width={48}
                             height={48}
                             className="w-12 h-12" 
-=======
-                            width={96}
-                            height={48}
-                            className="w-24 h-12" 
->>>>>>> 0399ec61
+
                         />
                         <span className="ml-2 text-xl font-bold text-foreground" data-test-id="footer-title">LocalLoop</span>
                     </Link>
