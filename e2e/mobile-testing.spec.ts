<<<<<<< HEAD
import { test, expect, devices } from '@playwright/test';
=======
import { test, expect, devices, Page } from '@playwright/test';
>>>>>>> 15c8dbc1

// Configure device at the top level to avoid worker issues
test.use({ ...devices['iPhone 14'] });

interface Viewport {
    width: number;
    height: number;
}

const VIEWPORTS = {
    mobile: { width: 375, height: 667 },
    tablet: { width: 768, height: 1024 },
    desktop: { width: 1280, height: 720 }
};

async function testTouchInteraction(page: Page, selector: string) {
    const element = page.locator(selector);
    if (await element.count() > 0) {
        const box = await element.first().boundingBox();
        if (box) {
            // Test touch target size (should be at least 44px)
            expect(box.height).toBeGreaterThanOrEqual(44);
            expect(box.width).toBeGreaterThanOrEqual(44);
        }
    }
}

async function testNavigationResponsiveness(page: Page, viewport: Viewport) {
    await page.setViewportSize(viewport);

    // Test navigation elements using data-test-id
    const header = page.locator('[data-test-id="homepage-header"]');
    if (await header.count() > 0) {
        await expect(header.first()).toBeVisible();
    }
}

async function testFormResponsiveness(page: Page, formSelector: string, viewport: Viewport) {
    await page.setViewportSize(viewport);
    const form = page.locator(formSelector);
    if (await form.count() > 0) {
        await expect(form).toBeVisible();

        // Check form doesn't overflow viewport
        const formBox = await form.boundingBox();
        if (formBox) {
            expect(formBox.width).toBeLessThanOrEqual(viewport.width);
        }
    }
}

async function checkResponsiveImages(page: Page) {
    const images = page.locator('img');
    const imageCount = await images.count();

    for (let i = 0; i < Math.min(imageCount, 3); i++) {
        const img = images.nth(i);
        if (await img.isVisible()) {
            const box = await img.boundingBox();
            if (box) {
                expect(box.width).toBeGreaterThan(0);
                expect(box.height).toBeGreaterThan(0);
            }
        }
    }
}

async function testScrollBehavior(page: Page, viewport: Viewport) {
    await page.setViewportSize(viewport);

    // Test scroll behavior
    await page.evaluate(() => window.scrollTo(0, 200));
    await page.waitForTimeout(500);

    const scrollY = await page.evaluate(() => window.scrollY);
    expect(scrollY).toBeGreaterThan(0);
}

/**
 * Mobile Testing Suite
 * Tests LocalLoop functionality across mobile devices and touch interactions
 * Updated to use data-test-id approach for consistency and reliability
 */

test.describe('Mobile Device Testing', () => {

    test.describe('iPhone Testing', () => {
        // Device configuration handled in playwright.config.ts

        test('should display homepage correctly on iPhone', async ({ page }) => {
            await page.goto('/');

            // Check core elements are visible using data-test-id
            await expect(page.locator('[data-test-id="homepage-title"]')).toContainText('LocalLoop');
            await expect(page.locator('[data-test-id="upcoming-events-title"]')).toContainText('Upcoming Events');

            // Test navigation responsiveness
            await testNavigationResponsiveness(page, VIEWPORTS.mobile);

            // Check images load properly
            await checkResponsiveImages(page);

            // Test scroll behavior
            await testScrollBehavior(page, VIEWPORTS.mobile);
        });

        test('should handle touch interactions on iPhone', async ({ page }) => {
            await page.goto('/');

            // Test touch interactions on event cards using data-test-id
            const featuredEventCards = page.locator('[data-test-id="featured-events-grid"] [data-test-id^="featured-event-"]');
            const upcomingEventCards = page.locator('[data-test-id="upcoming-events-grid"] [data-test-id^="upcoming-event-"]');

            let eventCardClicked = false;

            // Try featured events first
            if (await featuredEventCards.count() > 0) {
                const firstCard = featuredEventCards.first();
                await testTouchInteraction(page, '[data-test-id^="featured-event-"]');
                await firstCard.click();
                eventCardClicked = true;
            } else if (await upcomingEventCards.count() > 0) {
                const firstCard = upcomingEventCards.first();
                await testTouchInteraction(page, '[data-test-id^="upcoming-event-"]');
                await firstCard.click();
                eventCardClicked = true;
            }

            if (eventCardClicked) {
                // Verify navigation worked - should be on event detail page
                await page.waitForLoadState('domcontentloaded');
                const currentUrl = page.url();
                expect(currentUrl).toMatch(/\/events\/.+/);

                // Check event detail page loaded correctly
                await expect(page.locator('[data-test-id="event-detail-page"]')).toBeVisible();
            } else {
                console.log('No event cards available for touch testing');
            }
        });

        test('should handle forms correctly on iPhone', async ({ page }) => {
            await page.goto('/auth/login');

            // Test form responsiveness using generic form selector
            await testFormResponsiveness(page, 'form', VIEWPORTS.mobile);

            // Test touch interactions on form elements
            const emailInput = page.locator('input[type="email"]');
            const passwordInput = page.locator('input[type="password"]');
            const submitButton = page.locator('button[type="submit"]');

            if (await emailInput.isVisible()) {
                await testTouchInteraction(page, 'input[type="email"]');
            }

            if (await passwordInput.isVisible()) {
                await testTouchInteraction(page, 'input[type="password"]');
            }

            // Check submit button is accessible
            if (await submitButton.isVisible()) {
                await expect(submitButton).toBeVisible();
                await testTouchInteraction(page, 'button[type="submit"]');
            }
        });
    });

    test.describe('iPad Testing', () => {
        // Device configuration handled in playwright.config.ts

        test('should display homepage correctly on iPad', async ({ page }) => {
            await page.goto('/');

            // Check layout adjusts for tablet using data-test-id
            await expect(page.locator('[data-test-id="homepage-title"]')).toBeVisible();
            await expect(page.locator('[data-test-id="upcoming-events-title"]')).toContainText('Upcoming Events');

            // Test navigation for tablet view
            await testNavigationResponsiveness(page, VIEWPORTS.tablet);

            // Check event grid layout - at least upcoming events should be visible
            const featuredEventsGrid = page.locator('[data-test-id="featured-events-grid"]');
            const upcomingEventsGrid = page.locator('[data-test-id="upcoming-events-grid"]');

            // At least upcoming events grid should be visible
            await expect(upcomingEventsGrid).toBeVisible();

            // Featured events grid is conditional
            if (await featuredEventsGrid.count() > 0) {
                await expect(featuredEventsGrid).toBeVisible();
            }
        });

        test('should handle tablet-specific interactions', async ({ page }) => {
            await page.goto('/');

            // Test that hover states work appropriately on tablet
            const featuredEventCards = page.locator('[data-test-id="featured-events-grid"] [data-test-id^="featured-event-"]');
            const upcomingEventCards = page.locator('[data-test-id="upcoming-events-grid"] [data-test-id^="upcoming-event-"]');

            if (await featuredEventCards.count() > 0) {
                await featuredEventCards.first().hover();
                await testTouchInteraction(page, '[data-test-id^="featured-event-"]');
            } else if (await upcomingEventCards.count() > 0) {
                await upcomingEventCards.first().hover();
                await testTouchInteraction(page, '[data-test-id^="upcoming-event-"]');
            } else {
                // If no event cards available, just verify page structure
                await expect(page.locator('[data-test-id="upcoming-events-section"]')).toBeVisible();
            }
        });
    });

    test.describe('Android Testing', () => {
        // Device configuration handled in playwright.config.ts

        test('should display homepage correctly on Android', async ({ page }) => {
            await page.goto('/');

            // Check core functionality using data-test-id
            await expect(page.locator('[data-test-id="homepage-title"]')).toContainText('LocalLoop');
            await expect(page.locator('[data-test-id="upcoming-events-title"]')).toContainText('Upcoming Events');

            // Test Android-specific navigation
            await testNavigationResponsiveness(page, VIEWPORTS.mobile);

            // Test scroll behavior on Android
            await testScrollBehavior(page, VIEWPORTS.mobile);
        });

        test('should handle Android touch gestures', async ({ page }) => {
            await page.goto('/');

            // Test pull-to-refresh behavior (if implemented)
            await page.touchscreen.tap(200, 100);
            await page.mouse.move(200, 100);
            await page.mouse.down();
            await page.mouse.move(200, 300);
            await page.mouse.up();

            // Test swipe gestures on event cards
            const featuredEventCards = page.locator('[data-test-id="featured-events-grid"] [data-test-id^="featured-event-"]');
            const upcomingEventCards = page.locator('[data-test-id="upcoming-events-grid"] [data-test-id^="upcoming-event-"]');

            if (await featuredEventCards.count() > 0) {
                const firstCard = featuredEventCards.first();
                const boundingBox = await firstCard.boundingBox();

                if (boundingBox) {
                    // Simulate horizontal swipe
                    await page.mouse.move(boundingBox.x + 50, boundingBox.y + 50);
                    await page.mouse.down();
                    await page.mouse.move(boundingBox.x + 150, boundingBox.y + 50);
                    await page.mouse.up();
                }
            } else if (await upcomingEventCards.count() > 0) {
                const firstCard = upcomingEventCards.first();
                const boundingBox = await firstCard.boundingBox();

                if (boundingBox) {
                    // Simulate horizontal swipe
                    await page.mouse.move(boundingBox.x + 50, boundingBox.y + 50);
                    await page.mouse.down();
                    await page.mouse.move(boundingBox.x + 150, boundingBox.y + 50);
                    await page.mouse.up();
                }
            }

            // Verify page still functions after gestures
            await expect(page.locator('[data-test-id="homepage-title"]')).toBeVisible();
        });
    });

    test.describe('Cross-Device Form Testing', () => {

        test('should handle RSVP forms across mobile devices', async ({ page }) => {
            await page.goto('/');

            // Navigate to an event detail page first
            const featuredEventCards = page.locator('[data-test-id="featured-events-grid"] [data-test-id^="featured-event-"]');
            const upcomingEventCards = page.locator('[data-test-id="upcoming-events-grid"] [data-test-id^="upcoming-event-"]');

            let navigatedToEvent = false;

            if (await featuredEventCards.count() > 0) {
                await featuredEventCards.first().click();
                navigatedToEvent = true;
            } else if (await upcomingEventCards.count() > 0) {
                await upcomingEventCards.first().click();
                navigatedToEvent = true;
            }

            if (navigatedToEvent) {
                await page.waitForLoadState('domcontentloaded');

                // Look for RSVP section using data-test-id
                const rsvpSection = page.locator('[data-test-id="rsvp-section"]');

                if (await rsvpSection.isVisible()) {
                    // Test RSVP form elements
                    const rsvpForm = page.locator('[data-test-id="rsvp-form"]');
                    if (await rsvpForm.isVisible()) {
                        await testFormResponsiveness(page, '[data-test-id="rsvp-form"]', VIEWPORTS.mobile);

                        // Test input fields if they exist
                        const guestNameInput = page.locator('[data-test-id="guest-name-input"]');
                        const guestEmailInput = page.locator('[data-test-id="guest-email-input"]');

                        if (await guestNameInput.isVisible()) {
                            await testTouchInteraction(page, '[data-test-id="guest-name-input"]');
                        }

                        if (await guestEmailInput.isVisible()) {
                            await testTouchInteraction(page, '[data-test-id="guest-email-input"]');
                        }
                    }
                }
            } else {
                console.log('No events available to test RSVP forms');
            }
        });

        test('should handle ticket purchase forms on mobile', async ({ page }) => {
            await page.goto('/');

            // Navigate to an event with tickets
            const featuredEventCards = page.locator('[data-test-id="featured-events-grid"] [data-test-id^="featured-event-"]');
            const upcomingEventCards = page.locator('[data-test-id="upcoming-events-grid"] [data-test-id^="upcoming-event-"]');

            let navigatedToEvent = false;

            if (await featuredEventCards.count() > 0) {
                await featuredEventCards.first().click();
                navigatedToEvent = true;
            } else if (await upcomingEventCards.count() > 0) {
                await upcomingEventCards.first().click();
                navigatedToEvent = true;
            }

            if (navigatedToEvent) {
                await page.waitForLoadState('domcontentloaded');

                // Look for ticket section using data-test-id
                const ticketSection = page.locator('[data-test-id="ticket-section"]');

                if (await ticketSection.isVisible()) {
                    // Test ticket selection elements
                    const quantityInput = page.locator('[data-test-id="quantity-input"]');
                    const increaseButton = page.locator('[data-test-id="increase-quantity-button"]');
                    const decreaseButton = page.locator('[data-test-id="decrease-quantity-button"]');

                    if (await quantityInput.isVisible()) {
                        await testTouchInteraction(page, '[data-test-id="quantity-input"]');
                    }

                    if (await increaseButton.isVisible()) {
                        await testTouchInteraction(page, '[data-test-id="increase-quantity-button"]');
                    }

                    if (await decreaseButton.isVisible()) {
                        await testTouchInteraction(page, '[data-test-id="decrease-quantity-button"]');
                    }
                }
            } else {
                console.log('No events available to test ticket purchase forms');
            }
        });
    });

    test.describe('Mobile Navigation Testing', () => {

        test('should handle mobile menu correctly', async ({ page }) => {
            await page.setViewportSize(VIEWPORTS.mobile);
            await page.goto('/');

            // Test mobile menu button
            const mobileMenuButton = page.locator('[data-test-id="mobile-menu-button"]');

            if (await mobileMenuButton.isVisible()) {
                await testTouchInteraction(page, '[data-test-id="mobile-menu-button"]');
                await mobileMenuButton.click();
                await page.waitForTimeout(500);

                // Check if mobile navigation appeared
                const mobileNavigation = page.locator('[data-test-id="mobile-navigation"]');
                if (await mobileNavigation.isVisible()) {
                    // Test mobile navigation links
                    const mobileBrowseButton = page.locator('[data-test-id="mobile-browse-events-button"]');
                    const mobileCreateLink = page.locator('[data-test-id="mobile-create-event-link"]');
                    const mobileMyEventsLink = page.locator('[data-test-id="mobile-my-events-link"]');

                    if (await mobileBrowseButton.isVisible()) {
                        await testTouchInteraction(page, '[data-test-id="mobile-browse-events-button"]');
                    }

                    if (await mobileCreateLink.isVisible()) {
                        await testTouchInteraction(page, '[data-test-id="mobile-create-event-link"]');
                    }

                    if (await mobileMyEventsLink.isVisible()) {
                        await testTouchInteraction(page, '[data-test-id="mobile-my-events-link"]');
                    }
                }
            }
        });

        test('should handle mobile search and filters', async ({ page }) => {
            await page.setViewportSize(VIEWPORTS.mobile);
            await page.goto('/');

            // Test event filters container on mobile
            const filtersContainer = page.locator('[data-test-id="event-filters-container"]');

            if (await filtersContainer.isVisible()) {
                await testTouchInteraction(page, '[data-test-id="event-filters-container"]');

                // Test category pills on mobile
                const categoryPills = page.locator('[data-test-id="category-pills"]');
                if (await categoryPills.isVisible()) {
                    const workshopPill = page.locator('[data-test-id="category-pill-workshop"]');
                    if (await workshopPill.isVisible()) {
                        await testTouchInteraction(page, '[data-test-id="category-pill-workshop"]');
                        await workshopPill.click();
                        await page.waitForTimeout(500);
                    }
                }
            }
        });
    });

    test.describe('Mobile Performance Testing', () => {

        test('should load quickly on mobile devices', async ({ page }) => {
            await page.setViewportSize(VIEWPORTS.mobile);

            const startTime = Date.now();
            await page.goto('/');
            await page.waitForLoadState('domcontentloaded');
            const loadTime = Date.now() - startTime;

            // Mobile should load within reasonable time
            expect(loadTime).toBeLessThan(15000); // 15 seconds for mobile

            // Verify essential mobile elements are visible
            await expect(page.locator('[data-test-id="homepage-title"]')).toBeVisible();
            await expect(page.locator('[data-test-id="hero-section"]')).toBeVisible();
            await expect(page.locator('[data-test-id="mobile-menu-button"]')).toBeVisible();

            console.log(`Mobile homepage loaded in ${loadTime}ms`);
        });

        test('should handle slow network conditions', async ({ page }) => {
            // Simulate slow 3G connection
            await page.route('**/*', route => {
                setTimeout(() => route.continue(), 100); // Add 100ms delay
            });

            await page.setViewportSize(VIEWPORTS.mobile);
            await page.goto('/');
            await page.waitForLoadState('domcontentloaded');

            // Even with slow network, essential elements should be visible
            await expect(page.locator('[data-test-id="homepage-title"]')).toBeVisible();
            await expect(page.locator('[data-test-id="hero-title"]')).toBeVisible();
        });
    });

    test.describe('Mobile Accessibility Testing', () => {

        test('should have proper touch target sizes', async ({ page }) => {
            await page.setViewportSize(VIEWPORTS.mobile);
            await page.goto('/');

            // Test key interactive elements have proper touch target sizes
            const interactiveElements = [
                '[data-test-id="mobile-menu-button"]',
                '[data-test-id="browse-events-button"]',
                '[data-test-id="category-pill-workshop"]',
                '[data-test-id="category-pill-community"]'
            ];

            for (const selector of interactiveElements) {
                const element = page.locator(selector);
                if (await element.isVisible()) {
                    await testTouchInteraction(page, selector);
                }
            }
        });

        test('should be usable with touch navigation', async ({ page }) => {
            await page.setViewportSize(VIEWPORTS.mobile);
            await page.goto('/');

            // Test that content can be navigated via touch
            await page.evaluate(() => window.scrollTo(0, 100));
            await page.waitForTimeout(300);

            const scrollY = await page.evaluate(() => window.scrollY);
            expect(scrollY).toBeGreaterThan(0);

            // Test horizontal scrolling if applicable (e.g., category pills)
            const categoryPills = page.locator('[data-test-id="category-pills"]');
            if (await categoryPills.isVisible()) {
                const pillsBox = await categoryPills.boundingBox();
                if (pillsBox) {
                    // Simulate horizontal scroll gesture
                    await page.mouse.move(pillsBox.x + 100, pillsBox.y + 20);
                    await page.mouse.down();
                    await page.mouse.move(pillsBox.x + 50, pillsBox.y + 20);
                    await page.mouse.up();
                }
            }

            // Verify page is still functional
            await expect(page.locator('[data-test-id="homepage-title"]')).toBeVisible();
        });
    });
}); <|MERGE_RESOLUTION|>--- conflicted
+++ resolved
@@ -1,8 +1,4 @@
-<<<<<<< HEAD
-import { test, expect, devices } from '@playwright/test';
-=======
 import { test, expect, devices, Page } from '@playwright/test';
->>>>>>> 15c8dbc1
 
 // Configure device at the top level to avoid worker issues
 test.use({ ...devices['iPhone 14'] });
